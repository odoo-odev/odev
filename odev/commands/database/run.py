--- conflicted
+++ resolved
@@ -124,6 +124,12 @@
             else:
                 self.odev.run_command("create", "--from-template", self._template.name, self._database.name)
 
+        if not self.odoobin:
+            raise self.error(f"Could not spawn process for database {self._database.name!r}")
+
+        if self.odoobin.is_running:
+            raise self.error(f"Database {self._database.name!r} is already running")
+
         self.odoobin.run(args=self.args.odoo_args, progress=self.odoobin_progress)
 
         while self.reload_template:
@@ -131,18 +137,8 @@
             logger.debug(f"Reloading with database {self._database.name!r}")
             self.odoobin.run(args=self.args.odoo_args, progress=self.odoobin_progress)
 
-<<<<<<< HEAD
-        if not self.odoobin:
-            raise self.error(f"Could not spawn process for database {self._database.name!r}")
-
-        if self.odoobin.is_running:
-            raise self.error(f"Database {self._database.name!r} is already running")
-
-        self.odoobin.run(args=self.args.odoo_args, progress=self.odoobin_progress)
-=======
     def cleanup(self):
         if hasattr(self, "template_pool_handler"):
             self.template_pool_handler.terminate()
             self.template_pool_handler.join()
-        super().cleanup()
->>>>>>> a2bc6366
+        super().cleanup()